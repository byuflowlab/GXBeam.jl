name = "GEBT"
uuid = "974624c9-1acb-4ad6-a627-8ac40fc27a3e"
authors = ["Taylor McDonnell <taylor.golden.mcdonnell@gmail.com> and contributors"]
version = "0.1.0"

[deps]
Arpack = "7d9fca2a-8960-54d3-9f78-7d1dccf2cb97"
FLOWMath = "6cb5d3fb-0fe8-4cc2-bd89-9fe0b19a99d3"
LinearAlgebra = "37e2e46d-f89d-539d-b4ee-838fcccc9c8e"
LinearMaps = "7a12625a-238d-50fd-b39a-03d52299707e"
NLsolve = "2774e3e8-f4cf-5e23-947b-6d7e65073b56"
OffsetArrays = "6fe1bfb0-de20-5000-8ca7-80f57d26f881"
SparseArrays = "2f01184e-e22b-5df5-ae63-d93ebab69eaf"
StaticArrays = "90137ffa-7385-5640-81b9-e52037218182"
WriteVTK = "64499a7a-5c06-52f2-abe2-ccb03c286192"

[compat]
<<<<<<< HEAD
FLOWMath = "0.3"
=======
NLsolve = "4.4"
OffsetArrays = "1.1"
Arpack = "0.4"
LinearMaps = "2.6"
>>>>>>> 4ee25df2
julia = "1"

[extras]
Test = "8dfed614-e22c-5e08-85e1-65c5234f0b40"

[targets]
test = ["Test"]<|MERGE_RESOLUTION|>--- conflicted
+++ resolved
@@ -15,14 +15,11 @@
 WriteVTK = "64499a7a-5c06-52f2-abe2-ccb03c286192"
 
 [compat]
-<<<<<<< HEAD
 FLOWMath = "0.3"
-=======
 NLsolve = "4.4"
 OffsetArrays = "1.1"
 Arpack = "0.4"
 LinearMaps = "2.6"
->>>>>>> 4ee25df2
 julia = "1"
 
 [extras]
