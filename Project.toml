--- conflicted
+++ resolved
@@ -39,11 +39,7 @@
 ReverseDiff = "1"
 Roots = "1, 2"
 SciMLBase = "1"
-<<<<<<< HEAD
-SparseDiffTools = "2"
-=======
 SparseDiffTools = "1"
->>>>>>> adbec7c3
 StaticArrays = "0.12, 1.0"
 UnPack = "1"
 WriteVTK = "1"
