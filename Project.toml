--- conflicted
+++ resolved
@@ -15,13 +15,10 @@
 WriteVTK = "64499a7a-5c06-52f2-abe2-ccb03c286192"
 
 [compat]
-<<<<<<< HEAD
 NLsolve = "4.4"
-=======
 OffsetArrays = "1.1"
 Arpack = "0.4"
 LinearMaps = "2.6"
->>>>>>> e84e7534
 julia = "1"
 
 [extras]
